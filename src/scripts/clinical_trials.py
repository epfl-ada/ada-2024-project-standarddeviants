--- conflicted
+++ resolved
@@ -172,15 +172,9 @@
         df = df.rename(columns={"references": "trials"})
         dataframes.append(df)
     combined_df = pd.concat(dataframes, axis=0)
-<<<<<<< HEAD
     combined_df = combined_df.dropna(subset=['trials'])
     combined_df = combined_df[combined_df['trials'].apply(lambda x: x != [])]
     combined_df['ZINC ID of Ligand'] = combined_df.index
-=======
-    combined_df = combined_df.dropna(subset=["trials"])
-    combined_df = combined_df[combined_df["trials"].apply(lambda x: x != [])]
-    combined_df["ZINC ID of Ligand"] = combined_df.index
->>>>>>> 3bbd2fcc
     combined_df = combined_df.reset_index(drop=True)
     exploded_df = combined_df.explode("trials")
     exploded_df = exploded_df.reset_index(drop=True)
@@ -245,7 +239,6 @@
     for disease_class, keywords in disease_classes.items():
         if any(keyword in description for keyword in keywords):
             return disease_class
-<<<<<<< HEAD
     
     return "Unclassified" 
 
@@ -267,7 +260,5 @@
         'phase_name': [row['phase_name'][i] for i in completed_trials],
         'start_date': [row['start_date'][i] for i in completed_trials]
     }
-=======
-
-    return "Unclassified"
->>>>>>> 3bbd2fcc
+
+    return "Unclassified"