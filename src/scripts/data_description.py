# todo: transfer defs from dataset_overview.ipynb
from itertools import combinations

import pandas as pd
import seaborn as sns
from matplotlib import pyplot as plt


def availability_per_group(df: pd.DataFrame, group: list) -> dict:
<<<<<<< HEAD
       """
    Calculate the availability of each column in a given group within a DataFrame.
    
    Parameters:
        df (pd.DataFrame): The DataFrame to analyze.
        group (list): List of column names to check availability for.
    
    Returns:
        dict: A dictionary where keys are column names and values are the fraction of non-null entries.
=======
    """Caculates the percentage of available data (non-NA values) for each column in a specified group.

    Args:
        df (pd.DataFrame): dataframe containing the data to analyze.
        group (list): a list of column names of df for which we want to analyze the availability.

    Returns:
        dict: contains the column names from the group as keys and the corresponding percentages of available (non-NA) data for each.
>>>>>>> 1fdf3fb1
    """
    percent_available = {key: 0 for key in group}
    for col in group:
        percent_available[col] = df[col].notna().mean()
    return percent_available


def plot_availability(df: pd.DataFrame, group: list, ax=None) -> None:
<<<<<<< HEAD
    """
    Plot a heatmap of data availability for a specific group of columns and display availability percentages.
    
    Parameters:
        df (pd.DataFrame): The DataFrame to plot.
        group (list): List of column names to include in the heatmap.
        ax (matplotlib.axes._subplots.AxesSubplot, optional): Matplotlib axis to draw the plot on.
=======
    """Plots a heatmap showing the availability (percentage of non-NA data) for a specified group of columns of df.

    Args:
        df (pd.DataFrame): dataframe containing the data of interest.
        group (list):  a list of column names of df for which we want to plot the availability.
        ax (matplotlib.axes.Axes, optional): Axes in which to draw the plot. If None, the plot is created on the current active axis. Defaults to None.
>>>>>>> 1fdf3fb1
    """
    if ax:
        sns.heatmap(
            df[group].notna(),
            ax=ax,
            cbar=False,
            yticklabels=False,
        )

        percentages = availability_per_group(df, group)
        for i, col in enumerate(group):
            ax.text(
                i + 0.5,
                -0.5,
                "{:.2%}".format(percentages[col]),
                ha="center",
                va="bottom",
                fontsize=10,
                color="black",
            )


def plot_distributions(
    
    df: pd.DataFrame,
    variable: str,
    ax=None,
    bins: int = 25,
    log_scale: tuple[bool, bool] = (True, False),
    show_legend: bool = True,
):
<<<<<<< HEAD
    """
    Plot the distribution of a variable with optional quartile lines and logarithmic scaling.
    
    Parameters:
        df (pd.DataFrame): The DataFrame containing the data.
        variable (str): Column name of the variable to plot.
        ax (matplotlib.axes._subplots.AxesSubplot, optional): Matplotlib axis to draw the plot on.
        bins (int): Number of bins for the histogram. Default is 25.
        log_scale (tuple[bool, bool]): Tuple indicating logarithmic scaling for x and y axes.
        show_legend (bool): Whether to show a legend for quartile lines. Default is True.
=======
    """Plot the data distribution of a variable of interest in df.

    Args:
        df (pd.DataFrame): dataframe containing the data of interest to be visualized.
        variable (str): name of the column in df to plot.
        ax (matplotlib.axes._subplots.AxesSubplot, optional): The matplotlib axis to draw the plot on. If None, the plot is created on the current active axis. Defaults to None.
        bins (int, optional): number of bins for the histogram. Defaults to 25.
        log_scale (tuple[bool, bool], optional): whether to use log axis for x-axis and y-axis. Defaults to (True, False).
        show_legend (bool, optional): whether to show the legend on the plot. Defaults to True.
>>>>>>> 1fdf3fb1
    """
    stats = df[variable].describe()
    sns.histplot(
        df[variable],
        bins=bins,
        log_scale=log_scale,
        ax=ax,
        color="slategray",
        edgecolor=None,
    )
    if ax:
        ax.axvline(
            x=stats["25%"],
            color="lightcoral",
            linestyle="dashed",
            label="Lower and Upper Quartiles",
        )
        ax.axvline(x=stats["50%"], color="darkred", linestyle="dashed", label="Median")
        ax.axvline(x=stats["75%"], color="lightcoral", linestyle="dashed")
        if show_legend:
            ax.legend()
    else:
        plt.axvline(
            x=stats["25%"],
            color="lightcoral",
            linestyle="dashed",
            label="Lower and Upper Quartiles",
        )
        plt.axvline(x=stats["50%"], color="darkred", linestyle="dashed", label="Median")
        plt.axvline(x=stats["75%"], color="lightcoral", linestyle="dashed")
        if show_legend:
            plt.legend()


def plot_overlaps(
    df: pd.DataFrame,
    group: list[str] = None,
    ax=None,
    annot: bool = True,
):
<<<<<<< HEAD
    """
    Plot a heatmap of column overlaps (percentage of non-null values shared between columns) for a group.
    
    Parameters:
        df (pd.DataFrame): The DataFrame to analyze.
        group (list[str], optional): List of column names to consider for overlaps. Uses all columns if None.
        ax (matplotlib.axes._subplots.AxesSubplot, optional): Matplotlib axis to draw the plot on.
        annot (bool): Whether to annotate the heatmap cells with percentages. Default is True.
=======
    """Calculates and plots the overlap of available (non-NA) data between a specified group of columns of df.

    Args:
        df (pd.DataFrame): dataframe containing the data of interest.
        group (list[str], optional): a list of df column names for which we want to compare data availability overlap. If None, takes all df columns. Defaults to None.
        ax (matplotlib.axes.Axes, optional): Axes in which to draw the plot. If None, the plot is created on the current active axis. Defaults to None.
        annot (bool, optional): whether to show the percentage value on the plot. Defaults to True.
>>>>>>> 1fdf3fb1
    """
    if not group:
        group = list(df.columns)
    pairs = combinations(group, 2)
    overlap = pd.DataFrame(
        index=group,
        columns=group.reverse(),
    )
    for item1, item2 in pairs:
        overlap.loc[item2, item1] = (df[item1].notna() & df[item2].notna()).mean()
        overlap.loc[item1, item2] = (
            df[item1].notna() & df[item2].notna()
        ).mean()  # just for symmetry

    max_overlaps = overlap.max()
    clim = max_overlaps.describe()["75%"]
    overlap = overlap.fillna(1)  # 100% overlap with self
    sns.heatmap(
        overlap,
        annot=annot,
        annot_kws={"size": 8},
        cmap="Reds",
        vmax=clim,
        fmt=".2%",
        ax=ax,
    )


def categorical_countplot(
    df: pd.DataFrame,
    category: str,
    N: int = 50,
    percentile: float | None = None,
    ax=None,
    x_scale: str = "log",
):
<<<<<<< HEAD
     """
    Plot a count plot for a categorical variable with optional percentile line and scaling.
    
    Parameters:
        df (pd.DataFrame): The DataFrame containing the data.
        category (str): Column name of the categorical variable to plot.
        N (int): Maximum number of unique categories to display. Default is 50.
        percentile (float | None): Quantile line to display (0 to 1) for the counts. If None, no line is shown.
        ax (matplotlib.axes._subplots.AxesSubplot, optional): Matplotlib axis to draw the plot on.
        x_scale (str): Scaling for the x-axis, either 'linear' or 'log'. Default is 'log'.
=======
    """Plots the distribution of a categorical data of a dataframe column of interest.
    Args:
        df (pd.DataFrame): dataframe containing the data of interest.
        category (str): column name of df.
        N (int, optional): first N lines of the df column (category) are plotted. Defaults to 50.
        percentile (float | None, optional): percentile (between 0 and 1) to mark on the plot as a vertical dashed line. If None, no percentile line is plotted. Defaults to None.
        ax (matplotlib.axes.Axes, optional): Axes in which to draw the plot. If None, the plot is created on the current active axis. Defaults to None.
        x_scale (str, optional): scale for x-axis. Defaults to "log".
>>>>>>> 1fdf3fb1
    """
    top = df[category].value_counts().head(N)
    top = pd.DataFrame(top).reset_index()
    sns.barplot(top, x="count", y=category, ax=ax, color="slategray")
    if x_scale in ["linear", "log"]:
        if ax is not None:
            ax.set_xscale(x_scale)
        else:
            plt.xscale(x_scale)
    else:
        if ax is not None:
            ax.set_xscale("log")
        else:
            plt.xscale(x_scale)
        raise UserWarning(
            "x_scale must be 'linear' or 'log'\nReverting to default: 'log'"
        )
    if ax is not None:
        ax.set_xlabel("Count")
    else:
        plt.xlabel("Count")

    if percentile is not None:
        if ax is not None:
            ax.axvline(
                x=df[category].value_counts().quantile(percentile),
                color="darkred",
                label="{:.0f}th percentile".format(100 * percentile),
                linestyle="dashed",
            )
            ax.legend()
        else:
            plt.axvline(
                x=df[category].value_counts().quantile(percentile),
                color="darkred",
                label="{:.0f}th percentile".format(100 * percentile),
                linestyle="dashed",
            )
            plt.legend()<|MERGE_RESOLUTION|>--- conflicted
+++ resolved
@@ -7,17 +7,6 @@
 
 
 def availability_per_group(df: pd.DataFrame, group: list) -> dict:
-<<<<<<< HEAD
-       """
-    Calculate the availability of each column in a given group within a DataFrame.
-    
-    Parameters:
-        df (pd.DataFrame): The DataFrame to analyze.
-        group (list): List of column names to check availability for.
-    
-    Returns:
-        dict: A dictionary where keys are column names and values are the fraction of non-null entries.
-=======
     """Caculates the percentage of available data (non-NA values) for each column in a specified group.
 
     Args:
@@ -26,7 +15,6 @@
 
     Returns:
         dict: contains the column names from the group as keys and the corresponding percentages of available (non-NA) data for each.
->>>>>>> 1fdf3fb1
     """
     percent_available = {key: 0 for key in group}
     for col in group:
@@ -35,22 +23,12 @@
 
 
 def plot_availability(df: pd.DataFrame, group: list, ax=None) -> None:
-<<<<<<< HEAD
-    """
-    Plot a heatmap of data availability for a specific group of columns and display availability percentages.
-    
-    Parameters:
-        df (pd.DataFrame): The DataFrame to plot.
-        group (list): List of column names to include in the heatmap.
-        ax (matplotlib.axes._subplots.AxesSubplot, optional): Matplotlib axis to draw the plot on.
-=======
     """Plots a heatmap showing the availability (percentage of non-NA data) for a specified group of columns of df.
 
     Args:
         df (pd.DataFrame): dataframe containing the data of interest.
         group (list):  a list of column names of df for which we want to plot the availability.
         ax (matplotlib.axes.Axes, optional): Axes in which to draw the plot. If None, the plot is created on the current active axis. Defaults to None.
->>>>>>> 1fdf3fb1
     """
     if ax:
         sns.heatmap(
@@ -82,18 +60,6 @@
     log_scale: tuple[bool, bool] = (True, False),
     show_legend: bool = True,
 ):
-<<<<<<< HEAD
-    """
-    Plot the distribution of a variable with optional quartile lines and logarithmic scaling.
-    
-    Parameters:
-        df (pd.DataFrame): The DataFrame containing the data.
-        variable (str): Column name of the variable to plot.
-        ax (matplotlib.axes._subplots.AxesSubplot, optional): Matplotlib axis to draw the plot on.
-        bins (int): Number of bins for the histogram. Default is 25.
-        log_scale (tuple[bool, bool]): Tuple indicating logarithmic scaling for x and y axes.
-        show_legend (bool): Whether to show a legend for quartile lines. Default is True.
-=======
     """Plot the data distribution of a variable of interest in df.
 
     Args:
@@ -103,7 +69,6 @@
         bins (int, optional): number of bins for the histogram. Defaults to 25.
         log_scale (tuple[bool, bool], optional): whether to use log axis for x-axis and y-axis. Defaults to (True, False).
         show_legend (bool, optional): whether to show the legend on the plot. Defaults to True.
->>>>>>> 1fdf3fb1
     """
     stats = df[variable].describe()
     sns.histplot(
@@ -144,16 +109,6 @@
     ax=None,
     annot: bool = True,
 ):
-<<<<<<< HEAD
-    """
-    Plot a heatmap of column overlaps (percentage of non-null values shared between columns) for a group.
-    
-    Parameters:
-        df (pd.DataFrame): The DataFrame to analyze.
-        group (list[str], optional): List of column names to consider for overlaps. Uses all columns if None.
-        ax (matplotlib.axes._subplots.AxesSubplot, optional): Matplotlib axis to draw the plot on.
-        annot (bool): Whether to annotate the heatmap cells with percentages. Default is True.
-=======
     """Calculates and plots the overlap of available (non-NA) data between a specified group of columns of df.
 
     Args:
@@ -161,7 +116,6 @@
         group (list[str], optional): a list of df column names for which we want to compare data availability overlap. If None, takes all df columns. Defaults to None.
         ax (matplotlib.axes.Axes, optional): Axes in which to draw the plot. If None, the plot is created on the current active axis. Defaults to None.
         annot (bool, optional): whether to show the percentage value on the plot. Defaults to True.
->>>>>>> 1fdf3fb1
     """
     if not group:
         group = list(df.columns)
@@ -198,18 +152,6 @@
     ax=None,
     x_scale: str = "log",
 ):
-<<<<<<< HEAD
-     """
-    Plot a count plot for a categorical variable with optional percentile line and scaling.
-    
-    Parameters:
-        df (pd.DataFrame): The DataFrame containing the data.
-        category (str): Column name of the categorical variable to plot.
-        N (int): Maximum number of unique categories to display. Default is 50.
-        percentile (float | None): Quantile line to display (0 to 1) for the counts. If None, no line is shown.
-        ax (matplotlib.axes._subplots.AxesSubplot, optional): Matplotlib axis to draw the plot on.
-        x_scale (str): Scaling for the x-axis, either 'linear' or 'log'. Default is 'log'.
-=======
     """Plots the distribution of a categorical data of a dataframe column of interest.
     Args:
         df (pd.DataFrame): dataframe containing the data of interest.
@@ -218,7 +160,6 @@
         percentile (float | None, optional): percentile (between 0 and 1) to mark on the plot as a vertical dashed line. If None, no percentile line is plotted. Defaults to None.
         ax (matplotlib.axes.Axes, optional): Axes in which to draw the plot. If None, the plot is created on the current active axis. Defaults to None.
         x_scale (str, optional): scale for x-axis. Defaults to "log".
->>>>>>> 1fdf3fb1
     """
     top = df[category].value_counts().head(N)
     top = pd.DataFrame(top).reset_index()
